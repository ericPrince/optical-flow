--- conflicted
+++ resolved
@@ -99,13 +99,8 @@
     ):
         if d is not None:
             # TODO: account for shapes not quite matching
-<<<<<<< HEAD
-            d = skimage.transform.pyramid_expand(d)
+            d = skimage.transform.pyramid_expand(d, multichannel=True)
             d = d[: pyr1.shape[0], : pyr2.shape[1]]
-=======
-            d = skimage.transform.pyramid_expand(d, multichannel=True)
-            d = d[:pyr1.shape[0], :pyr2.shape[1]]
->>>>>>> f033c27b
 
         d = flow_iterative(pyr1, pyr2, c1=c1_, c2=c2_, d=d, **opts)
 
